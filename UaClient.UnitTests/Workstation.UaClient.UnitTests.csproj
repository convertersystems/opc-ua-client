﻿<Project Sdk="Microsoft.NET.Sdk">

  <PropertyGroup>
    <TargetFramework>net461</TargetFramework>
    <AssemblyName>Workstation.UaClient.UnitTests</AssemblyName>
    <RootNamespace>Workstation.UaClient</RootNamespace>
    <Version>2.0.0</Version>
    <AssemblyVersion>2.0.0.0</AssemblyVersion>
    <AutoGenerateBindingRedirects>true</AutoGenerateBindingRedirects>
    <GenerateBindingRedirectsOutputType>true</GenerateBindingRedirectsOutputType>
  </PropertyGroup>

  <ItemGroup>
    <None Remove="appSettings.json" />
  </ItemGroup>

  <ItemGroup>
    <Content Include="appSettings.json">
      <CopyToOutputDirectory>PreserveNewest</CopyToOutputDirectory>
    </Content>
  </ItemGroup>

  <ItemGroup>
<<<<<<< HEAD
    <PackageReference Include="Microsoft.Extensions.Configuration.Json" Version="2.2.0" />
    <PackageReference Include="Microsoft.Extensions.Logging" Version="2.2.0" />
    <PackageReference Include="Microsoft.Extensions.Logging.Debug" Version="2.2.0" />
    <PackageReference Include="MSTest.TestAdapter" Version="1.4.0" />
    <PackageReference Include="MSTest.TestFramework" Version="1.4.0" />
=======
    <PackageReference Include="FluentAssertions" Version="5.7.0" />
    <PackageReference Include="Microsoft.Extensions.Configuration.Json" Version="2.2.0" />
    <PackageReference Include="Microsoft.Extensions.Logging" Version="2.2.0" />
    <PackageReference Include="Microsoft.Extensions.Logging.Debug" Version="2.2.0" />
    <PackageReference Include="OPCFoundation.NetStandard.Opc.Ua" Version="1.4.355.26" />
    <PackageReference Include="xunit" Version="2.4.1" />
    <PackageReference Include="xunit.runner.visualstudio" Version="2.4.1">
      <PrivateAssets>all</PrivateAssets>
      <IncludeAssets>runtime; build; native; contentfiles; analyzers; buildtransitive</IncludeAssets>
    </PackageReference>
>>>>>>> 9982a214
  </ItemGroup>

  <ItemGroup>
    <ProjectReference Include="..\UaClient\Workstation.UaClient.csproj" />
  </ItemGroup>

</Project><|MERGE_RESOLUTION|>--- conflicted
+++ resolved
@@ -21,13 +21,6 @@
   </ItemGroup>
 
   <ItemGroup>
-<<<<<<< HEAD
-    <PackageReference Include="Microsoft.Extensions.Configuration.Json" Version="2.2.0" />
-    <PackageReference Include="Microsoft.Extensions.Logging" Version="2.2.0" />
-    <PackageReference Include="Microsoft.Extensions.Logging.Debug" Version="2.2.0" />
-    <PackageReference Include="MSTest.TestAdapter" Version="1.4.0" />
-    <PackageReference Include="MSTest.TestFramework" Version="1.4.0" />
-=======
     <PackageReference Include="FluentAssertions" Version="5.7.0" />
     <PackageReference Include="Microsoft.Extensions.Configuration.Json" Version="2.2.0" />
     <PackageReference Include="Microsoft.Extensions.Logging" Version="2.2.0" />
@@ -38,7 +31,6 @@
       <PrivateAssets>all</PrivateAssets>
       <IncludeAssets>runtime; build; native; contentfiles; analyzers; buildtransitive</IncludeAssets>
     </PackageReference>
->>>>>>> 9982a214
   </ItemGroup>
 
   <ItemGroup>
