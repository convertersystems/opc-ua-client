﻿// Copyright (c) Converter Systems LLC. All rights reserved.
// Licensed under the MIT license. See LICENSE file in the project root for full license information.

using System;
using System.Collections.Generic;

namespace Workstation.ServiceModel.Ua
{
<<<<<<< HEAD
    public sealed class QualifiedName : IEquatable<QualifiedName?>
=======
    [DataTypeId(DataTypeIds.QualifiedName)]
    public sealed class QualifiedName
>>>>>>> afd69e09
    {
        /// <summary>
        /// Initializes a new instance of the <see cref="QualifiedName"/> class.
        /// </summary>
        /// <param name="name">the text portion of the QualifiedName. </param>
        /// <param name="namespaceIndex">index that identifies the namespace that qualifies the name.</param>
        public QualifiedName(string? name, ushort namespaceIndex = 0)
        {
            Name = name;
            NamespaceIndex = namespaceIndex;
        }

        public string? Name { get; private set; }

        public ushort NamespaceIndex { get; private set; }

        public static bool TryParse(string s, out QualifiedName qname)
        {
            try
            {
                string[] ss = s.Split(new[] { ':' }, 2);
                ushort ns = 0;
                string name = s;
                if (ss.Length > 1)
                {
                    ns = ushort.Parse(ss[0]);
                    name = ss[1];
                }

                qname = new QualifiedName(name, ns);
                return true;
            }
            catch (Exception)
            {
                qname = new QualifiedName(string.Empty);
                return false;
            }
        }

        public static QualifiedName Parse(string s)
        {
            QualifiedName value;
            if (!QualifiedName.TryParse(s, out value))
            {
                throw new ArgumentException("Unable to parse QualifiedName.", nameof(s));
            }

            return value;
        }

        public override string ToString()
        {
            return $"{NamespaceIndex}:{Name}";
        }

        public override bool Equals(object? obj)
        {
            return Equals(obj as QualifiedName);
        }

        public bool Equals(QualifiedName? other)
        {
            return other != null &&
                   Name == other.Name &&
                   NamespaceIndex == other.NamespaceIndex;
        }

        public override int GetHashCode()
        {
            int hashCode = 978021522;
            hashCode = hashCode * -1521134295 + EqualityComparer<string?>.Default.GetHashCode(Name);
            hashCode = hashCode * -1521134295 + NamespaceIndex.GetHashCode();
            return hashCode;
        }

        public static bool operator ==(QualifiedName? left, QualifiedName? right)
        {
            return EqualityComparer<QualifiedName?>.Default.Equals(left, right);
        }

        public static bool operator !=(QualifiedName? left, QualifiedName? right)
        {
            return !(left == right);
        }
    }
}<|MERGE_RESOLUTION|>--- conflicted
+++ resolved
@@ -6,12 +6,9 @@
 
 namespace Workstation.ServiceModel.Ua
 {
-<<<<<<< HEAD
+
+    [DataTypeId(DataTypeIds.QualifiedName)]
     public sealed class QualifiedName : IEquatable<QualifiedName?>
-=======
-    [DataTypeId(DataTypeIds.QualifiedName)]
-    public sealed class QualifiedName
->>>>>>> afd69e09
     {
         /// <summary>
         /// Initializes a new instance of the <see cref="QualifiedName"/> class.
