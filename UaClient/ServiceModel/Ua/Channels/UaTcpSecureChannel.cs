--- conflicted
+++ resolved
@@ -626,34 +626,7 @@
         }
 
         /// <inheritdoc/>
-<<<<<<< HEAD
-=======
-        protected override async Task OnOpenedAsync(CancellationToken token = default)
-        {
-            await base.OnOpenedAsync(token);
-
-            if (this.AdditionalTypes != null)
-            {
-                foreach (var type in this.AdditionalTypes)
-                {
-                    var info = type.GetTypeInfo();
-                    if (info.ImplementedInterfaces.Contains(typeof(IEncodable)))
-                    {
-                        var attr = info.GetCustomAttribute<BinaryEncodingIdAttribute>(false);
-                        if (attr != null)
-                        {
-                            var id = ExpandedNodeId.ToNodeId(attr.NodeId, this.NamespaceUris);
-                            this.encodingIdToTypeDictionary[id] = type;
-                            this.typeToBinaryEncodingIdDictionary[type] = id;
-                        }
-                    }
-                }
-            }
-        }
-
-        /// <inheritdoc/>
         /// <seealso href="https://reference.opcfoundation.org/v104/Core/docs/Part4/5.5.3/">OPC UA specification Part 4: Services, 5.5.3</seealso>
->>>>>>> afd69e09
         protected override async Task OnCloseAsync(CancellationToken token = default)
         {
             try
