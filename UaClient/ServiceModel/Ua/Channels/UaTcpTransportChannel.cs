﻿// Copyright (c) Converter Systems LLC. All rights reserved.
// Licensed under the MIT license. See LICENSE file in the project root for full license information.

using System;
using System.IO;
using System.Net.Sockets;
using System.Threading;
using System.Threading.Tasks;
using Microsoft.Extensions.Logging;

#nullable enable

namespace Workstation.ServiceModel.Ua.Channels
{
    /// <summary>
    /// A channel for communicating with OPC UA servers using the UA TCP transport profile.
    /// </summary>
    public class UaTcpTransportChannel : CommunicationObject
    {
        public const uint ProtocolVersion = 0u;
        public const uint DefaultBufferSize = 64 * 1024;
        public const uint DefaultMaxMessageSize = 16 * 1024 * 1024;
        public const uint DefaultMaxChunkCount = 4 * 1024;
        private const int MinBufferSize = 8 * 1024;
        private const int ConnectTimeout = 5000;
        private static readonly Task CompletedTask = Task.FromResult(true);

        private readonly ILogger? logger;
        private byte[]? sendBuffer;
        private byte[]? receiveBuffer;
        private Stream? stream;
        private TcpClient? tcpClient;

        /// <summary>
        /// Initializes a new instance of the <see cref="UaTcpTransportChannel"/> class.
        /// </summary>
        /// <param name="remoteEndpoint">The remote endpoint.</param>
        /// <param name="loggerFactory">The logger factory.</param>
        /// <param name="options">The transport channel options.</param>
        public UaTcpTransportChannel(
            EndpointDescription remoteEndpoint,
            ILoggerFactory? loggerFactory = null,
            UaTcpTransportChannelOptions? options = null)
            : base(loggerFactory)
        {
            this.RemoteEndpoint = remoteEndpoint ?? throw new ArgumentNullException(nameof(remoteEndpoint));
            this.logger = loggerFactory?.CreateLogger<UaTcpTransportChannel>();
            this.LocalReceiveBufferSize = options?.LocalReceiveBufferSize ?? DefaultBufferSize;
            this.LocalSendBufferSize = options?.LocalSendBufferSize ?? DefaultBufferSize;
            this.LocalMaxMessageSize = options?.LocalMaxMessageSize ?? DefaultMaxMessageSize;
            this.LocalMaxChunkCount = options?.LocalMaxChunkCount ?? DefaultMaxChunkCount;
        }

        /// <summary>
        /// Gets the remote endpoint.
        /// </summary>
        public EndpointDescription RemoteEndpoint { get; }

        /// <summary>
        /// Gets the size of the receive buffer.
        /// </summary>
        public uint LocalReceiveBufferSize { get; }

        /// <summary>
        /// Gets the size of the send buffer.
        /// </summary>
        public uint LocalSendBufferSize { get; }

        /// <summary>
        /// Gets the maximum total size of a message.
        /// </summary>
        public uint LocalMaxMessageSize { get; }

        /// <summary>
        /// Gets the maximum number of message chunks.
        /// </summary>
        public uint LocalMaxChunkCount { get; }

        /// <summary>
        /// Gets the size of the remote receive buffer.
        /// </summary>
        public uint RemoteReceiveBufferSize { get; private set; }

        /// <summary>
        /// Gets the size of the remote send buffer.
        /// </summary>
        public uint RemoteSendBufferSize { get; private set; }

        /// <summary>
        /// Gets the maximum size of a message that may be sent.
        /// </summary>
        public uint RemoteMaxMessageSize { get; private set; }

        /// <summary>
        /// Gets the maximum number of message chunks that may be sent.
        /// </summary>
        public uint RemoteMaxChunkCount { get; private set; }

        /// <summary>
        /// Gets the inner TCP socket.
        /// </summary>
        protected virtual Socket? Socket => this.tcpClient?.Client;

        /// <summary>
        /// Asynchronously sends a sequence of bytes to the remote endpoint.
        /// </summary>
        /// <param name="buffer">The buffer.</param>
        /// <param name="offset">The offset.</param>
        /// <param name="count">The count.</param>
        /// <param name="token">A cancellation token.</param>
        /// <returns>A task.</returns>
        protected virtual async Task SendAsync(byte[] buffer, int offset, int count, CancellationToken token = default)
        {
            this.ThrowIfClosedOrNotOpening();
            var stream = this.stream ?? throw new InvalidOperationException("The stream field is null!");
            await stream.WriteAsync(buffer, offset, count, token).ConfigureAwait(false);
        }

        /// <summary>
        /// Asynchronously receives a sequence of bytes from the remote endpoint.
        /// </summary>
        /// <param name="buffer">The buffer.</param>
        /// <param name="offset">The offset.</param>
        /// <param name="count">The count.</param>
        /// <param name="token">A cancellation token.</param>
        /// <returns>A task.</returns>
        protected virtual async Task<int> ReceiveAsync(byte[] buffer, int offset, int count, CancellationToken token = default)
        {
            this.ThrowIfClosedOrNotOpening();
            var stream = this.stream ?? throw new InvalidOperationException("The stream field is null!");
            int initialOffset = offset;
            int maxCount = count;
            int num = 0;
            count = 8;
            while (count > 0)
            {
                try
                {
                    num = await stream.ReadAsync(buffer, offset, count, token).ConfigureAwait(false);
                }
                catch (Exception)
                {
                    return 0;
                }

                if (num == 0)
                {
                    return 0;
                }

                offset += num;
                count -= num;
            }

            var len = BitConverter.ToUInt32(buffer, 4);
            if (len > maxCount)
            {
                throw new ServiceResultException(StatusCodes.BadResponseTooLarge);
            }

            count = (int)len - 8;
            while (count > 0)
            {
                try
                {
                    num = await stream.ReadAsync(buffer, offset, count, token).ConfigureAwait(false);
                }
                catch (Exception)
                {
                    return 0;
                }

                if (num == 0)
                {
                    return 0;
                }

                offset += num;
                count -= num;
            }

            return offset - initialOffset;
        }

        /// <inheritdoc/>
        protected override async Task OnOpenAsync(CancellationToken token)
        {
            token.ThrowIfCancellationRequested();
            this.sendBuffer = new byte[MinBufferSize];
            this.receiveBuffer = new byte[MinBufferSize];

            this.tcpClient = new TcpClient { NoDelay = true };
<<<<<<< HEAD
            var uri = new UriBuilder(this.RemoteEndpoint.EndpointUrl!);
            await this.tcpClient.ConnectAsync(uri.Host, uri.Port).WithTimeoutAfter(ConnectTimeout).ConfigureAwait(false);
=======
            var uri = new UriBuilder(this.RemoteEndpoint.EndpointUrl);
            await this.tcpClient.ConnectAsync(uri.Host, uri.Port).TimeoutAfter(ConnectTimeout).ConfigureAwait(false);
>>>>>>> 83310e8e
            this.stream = this.tcpClient.GetStream();

            // send 'hello'.
            int count;
            var encoder = new BinaryEncoder(new MemoryStream(this.sendBuffer, 0, MinBufferSize, true, false));
            try
            {
                encoder.WriteUInt32(null, UaTcpMessageTypes.HELF);
                encoder.WriteUInt32(null, 0u);
                encoder.WriteUInt32(null, ProtocolVersion);
                encoder.WriteUInt32(null, this.LocalReceiveBufferSize);
                encoder.WriteUInt32(null, this.LocalSendBufferSize);
                encoder.WriteUInt32(null, this.LocalMaxMessageSize);
                encoder.WriteUInt32(null, this.LocalMaxChunkCount);
                encoder.WriteString(null, uri.ToString());
                count = encoder.Position;
                encoder.Position = 4;
                encoder.WriteUInt32(null, (uint)count);
                encoder.Position = count;

                await this.SendAsync(this.sendBuffer, 0, count, token).ConfigureAwait(false);
            }
            finally
            {
                encoder.Dispose();
            }

            // receive response
            count = await this.ReceiveAsync(this.receiveBuffer, 0, MinBufferSize, token).ConfigureAwait(false);
            if (count == 0)
            {
                throw new ObjectDisposedException("socket");
            }

            // decode 'ack' or 'err'.
            var decoder = new BinaryDecoder(new MemoryStream(this.receiveBuffer, 0, count, false, false));
            try
            {
                var type = decoder.ReadUInt32(null);
                var len = decoder.ReadUInt32(null);
                if (type == UaTcpMessageTypes.ACKF)
                {
                    var remoteProtocolVersion = decoder.ReadUInt32(null);
                    if (remoteProtocolVersion < ProtocolVersion)
                    {
                        throw new ServiceResultException(StatusCodes.BadProtocolVersionUnsupported);
                    }

                    this.RemoteSendBufferSize = decoder.ReadUInt32(null);
                    this.RemoteReceiveBufferSize = decoder.ReadUInt32(null);
                    this.RemoteMaxMessageSize = decoder.ReadUInt32(null);
                    this.RemoteMaxChunkCount = decoder.ReadUInt32(null);
                    return;
                }
                else if (type == UaTcpMessageTypes.ERRF)
                {
                    var statusCode = decoder.ReadUInt32(null);
                    var message = decoder.ReadString(null);
                    if (message != null)
                    {
                        throw new ServiceResultException(statusCode, message);
                    }

                    throw new ServiceResultException(statusCode);
                }

                throw new InvalidOperationException("UaTcpTransportChannel.OnOpenAsync received unexpected message type.");
            }
            finally
            {
                decoder.Dispose();
            }
        }

        /// <inheritdoc/>
        protected override Task OnCloseAsync(CancellationToken token)
        {
#if NET45
            this.tcpClient?.Close();
#else
            this.tcpClient?.Dispose();
#endif
            return CompletedTask;
        }

        /// <inheritdoc/>
        protected override Task OnAbortAsync(CancellationToken token)
        {
#if NET45
            this.tcpClient?.Close();
#else
            this.tcpClient?.Dispose();
#endif
            return CompletedTask;
        }
    }
}<|MERGE_RESOLUTION|>--- conflicted
+++ resolved
@@ -190,13 +190,8 @@
             this.receiveBuffer = new byte[MinBufferSize];
 
             this.tcpClient = new TcpClient { NoDelay = true };
-<<<<<<< HEAD
             var uri = new UriBuilder(this.RemoteEndpoint.EndpointUrl!);
-            await this.tcpClient.ConnectAsync(uri.Host, uri.Port).WithTimeoutAfter(ConnectTimeout).ConfigureAwait(false);
-=======
-            var uri = new UriBuilder(this.RemoteEndpoint.EndpointUrl);
             await this.tcpClient.ConnectAsync(uri.Host, uri.Port).TimeoutAfter(ConnectTimeout).ConfigureAwait(false);
->>>>>>> 83310e8e
             this.stream = this.tcpClient.GetStream();
 
             // send 'hello'.
