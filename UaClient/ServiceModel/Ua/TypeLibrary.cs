﻿using System;
using System.Collections.Generic;
using System.Diagnostics.CodeAnalysis;
using System.Linq;
using System.Reflection;
using System.Text;

namespace Workstation.ServiceModel.Ua
{
    /// <summary>
    /// Specifies an assembly that provides custom types for the encoders.
    /// <para>
    /// The assembly is searched for types with <see cref="BinaryEncodingIdAttribute" />.
    /// </para>
    /// </summary>
    [AttributeUsage(AttributeTargets.Assembly, AllowMultiple = false)]
    public sealed class TypeLibraryAttribute : Attribute
    {
        /// <summary>
        /// Initializes a new instance of <see cref="ApplicationPartAttribute" />.
        /// </summary>
        /// <param name="assemblyName">The assembly name.</param>
        public TypeLibraryAttribute()
        {
        }
    }

    /// <summary>
    /// Stores the standard OPC UA and custom types.
    /// <para>
    /// Assemblies marked with the <see cref="TypeLibraryAttribute" /> are searched for types with <see cref="DataTypeIdAttribute" />.
    /// </para>
    /// </summary>
    public class TypeLibrary
    {
        static readonly Lazy<TypeLibrary> _instance = new Lazy<TypeLibrary>(() => new TypeLibrary());
        readonly Dictionary<Type, ExpandedNodeId> _dataTypeIdByType;
        readonly Dictionary<ExpandedNodeId, Type> _typeByDataTypeId;
        readonly Dictionary<Type, ExpandedNodeId> _binaryEncodingIdByType;
        readonly Dictionary<ExpandedNodeId, Type> _typeByBinaryEncodingId;

        public static TypeLibrary Default => _instance.Value;

        private TypeLibrary()
        {
            _typeByDataTypeId = new Dictionary<ExpandedNodeId, Type>();
            _dataTypeIdByType = new Dictionary<Type, ExpandedNodeId>();
            _binaryEncodingIdByType = new Dictionary<Type, ExpandedNodeId>();
            _typeByBinaryEncodingId = new Dictionary<ExpandedNodeId, Type>();
            foreach (var assembly in from assembly in AppDomain.CurrentDomain.GetAssemblies()
                                     where assembly.IsDefined(typeof(TypeLibraryAttribute), false)
                                     select assembly)
            {
                try
                {
                    AddTypesToLibrary(assembly);
                }
                catch
                {
                    continue;
                }
            }
        }

        private void AddTypesToLibrary(Assembly assembly)
        {
            foreach (var type in assembly.GetExportedTypes())
            {
                var attr = type.GetCustomAttribute<BinaryEncodingIdAttribute>(false);
                if (attr != null)
                {
                    if (!_binaryEncodingIdByType.ContainsKey(type) && !_typeByBinaryEncodingId.ContainsKey(attr.NodeId))
                    {
                        _binaryEncodingIdByType.Add(type, attr.NodeId);
                        _typeByBinaryEncodingId.Add(attr.NodeId, type);
                    }
                }
                var attr2 = type.GetCustomAttribute<DataTypeIdAttribute>(false);
                if (attr2 != null)
                {
                    if (!_dataTypeIdByType.ContainsKey(type) && !_typeByDataTypeId.ContainsKey(attr2.NodeId))
                    {
                        _dataTypeIdByType.Add(type, attr2.NodeId);
                        _typeByDataTypeId.Add(attr2.NodeId, type);
                    }
                }
            }
        }

        public static bool TryGetTypeFromDataTypeId(ExpandedNodeId id, [NotNullWhen(returnValue: true)] out Type? type)
        {
            return TypeLibrary._instance.Value._typeByDataTypeId.TryGetValue(id, out type);
        }

<<<<<<< HEAD
        public static bool TryGetDataTypeIdFromType(Type type, out ExpandedNodeId id)
        {
=======
        public static bool TryGetDataTypeIdFromType(Type type, [NotNullWhen(returnValue: true)] out ExpandedNodeId? id)
        { 
>>>>>>> 7040ce2f
            return TypeLibrary._instance.Value._dataTypeIdByType.TryGetValue(type, out id);
        }

        public static bool TryGetTypeFromBinaryEncodingId(ExpandedNodeId id, [NotNullWhen(returnValue: true)] out Type? type)
        {
            return TypeLibrary._instance.Value._typeByBinaryEncodingId.TryGetValue(id, out type);
        }

        public static bool TryGetBinaryEncodingIdFromType(Type type, [NotNullWhen(returnValue: true)] out ExpandedNodeId? id)
        {
            return TypeLibrary._instance.Value._binaryEncodingIdByType.TryGetValue(type, out id);
        }

    }
}<|MERGE_RESOLUTION|>--- conflicted
+++ resolved
@@ -92,13 +92,8 @@
             return TypeLibrary._instance.Value._typeByDataTypeId.TryGetValue(id, out type);
         }
 
-<<<<<<< HEAD
-        public static bool TryGetDataTypeIdFromType(Type type, out ExpandedNodeId id)
-        {
-=======
         public static bool TryGetDataTypeIdFromType(Type type, [NotNullWhen(returnValue: true)] out ExpandedNodeId? id)
         { 
->>>>>>> 7040ce2f
             return TypeLibrary._instance.Value._dataTypeIdByType.TryGetValue(type, out id);
         }
 
