﻿// Copyright (c) Converter Systems LLC. All rights reserved.
// Licensed under the MIT license. See LICENSE file in the project root for full license information.

using System;
using System.Collections.Generic;

namespace Workstation.ServiceModel.Ua
{
<<<<<<< HEAD
    public sealed class LocalizedText : IEquatable<LocalizedText?>
=======
    [DataTypeId(DataTypeIds.LocalizedText)]
    public sealed class LocalizedText
>>>>>>> afd69e09
    {
        /// <summary>
        /// Initializes a new instance of the <see cref="LocalizedText"/> class.
        /// </summary>
        /// <param name="text">The text in the specified locale.</param>
        /// <param name="locale">The locale.</param>
        public LocalizedText(string? text, string? locale = "")
        {
            Locale = locale;
            Text = text;
        }

        public string? Text { get; }

        public string? Locale { get; }

        public static implicit operator LocalizedText(string? a)
        {
            return new LocalizedText(a);
        }

        public static implicit operator string?(LocalizedText? a)
        {
            return a?.Text;
        }

        public override bool Equals(object? obj)
        {
            return Equals(obj as LocalizedText);
        }

        public bool Equals(LocalizedText? other)
        {
            return other != null &&
                   Text == other.Text &&
                   Locale == other.Locale;
        }

        public override int GetHashCode()
        {
            int hashCode = 670029253;
            hashCode = hashCode * -1521134295 + EqualityComparer<string?>.Default.GetHashCode(Text);
            hashCode = hashCode * -1521134295 + EqualityComparer<string?>.Default.GetHashCode(Locale);
            return hashCode;
        }

        public static bool operator ==(LocalizedText? left, LocalizedText? right)
        {
            return EqualityComparer<LocalizedText?>.Default.Equals(left, right);
        }

        public static bool operator !=(LocalizedText? left, LocalizedText? right)
        {
            return !(left == right);
        }

        public override string? ToString()
        {
            return Text;
        }
    }
}<|MERGE_RESOLUTION|>--- conflicted
+++ resolved
@@ -6,12 +6,9 @@
 
 namespace Workstation.ServiceModel.Ua
 {
-<<<<<<< HEAD
+
+    [DataTypeId(DataTypeIds.LocalizedText)]
     public sealed class LocalizedText : IEquatable<LocalizedText?>
-=======
-    [DataTypeId(DataTypeIds.LocalizedText)]
-    public sealed class LocalizedText
->>>>>>> afd69e09
     {
         /// <summary>
         /// Initializes a new instance of the <see cref="LocalizedText"/> class.
