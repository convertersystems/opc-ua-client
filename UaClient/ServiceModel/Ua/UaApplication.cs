--- conflicted
+++ resolved
@@ -273,11 +273,7 @@
                 channel.Closing += (s, e) =>
                 {
                     this.logger?.LogTrace($"Removing UaTcpSessionChannel for {endpointUrl} from channelMap.");
-<<<<<<< HEAD
                     this.channelMap.TryRemove(endpointUrl, out _);
-=======
-                    this.channelMap.TryRemove(endpointUrl, out Lazy<Task<UaTcpSessionChannel>> value);
->>>>>>> 83310e8e
                 };
 
                 await channel.OpenAsync(token).ConfigureAwait(false);
@@ -288,10 +284,6 @@
             catch (Exception ex)
             {
                 this.logger?.LogTrace($"Error creating UaTcpSessionChannel for {endpointUrl}. {ex.Message}");
-<<<<<<< HEAD
-                this.channelMap.TryRemove(endpointUrl, out _);
-=======
->>>>>>> 83310e8e
                 throw;
             }
         }
